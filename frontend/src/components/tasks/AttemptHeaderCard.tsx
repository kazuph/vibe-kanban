--- conflicted
+++ resolved
@@ -13,21 +13,7 @@
 import { useMerge } from '@/hooks/useMerge';
 import { useOpenInEditor } from '@/hooks/useOpenInEditor';
 import { useDiffSummary } from '@/hooks/useDiffSummary';
-<<<<<<< HEAD
-import { useCreatePRDialog } from '@/contexts/create-pr-dialog-context';
-import { useBranchStatus } from '@/hooks';
-import {
-  Dialog,
-  DialogContent,
-  DialogDescription,
-  DialogFooter,
-  DialogHeader,
-  DialogTitle,
-} from '../ui/dialog';
-import { useState } from 'react';
-=======
 import NiceModal from '@ebay/nice-modal-react';
->>>>>>> f049bdf3
 
 interface AttemptHeaderCardProps {
   attemptNumber: number;
@@ -59,17 +45,6 @@
   const { fileCount, added, deleted } = useDiffSummary(
     selectedAttempt?.id ?? null
   );
-<<<<<<< HEAD
-  const { showCreatePRDialog } = useCreatePRDialog();
-  const { data: branchStatus } = useBranchStatus(selectedAttempt?.id);
-
-  const [showMergeConfirmation, setShowMergeConfirmation] = useState(false);
-  const [merging, setMerging] = useState(false);
-  const [showRebaseConfirmation, setShowRebaseConfirmation] = useState(false);
-  const [rebasing, setRebasing] = useState(false);
-
-=======
->>>>>>> f049bdf3
   const handleCreatePR = () => {
     if (selectedAttempt) {
       NiceModal.show('create-pr', {
@@ -79,17 +54,6 @@
       });
     }
   };
-  // If a PR exists (open/merged/closed), prefer showing "Open PR" to view it.
-  // Prefer an open PR if available, otherwise fall back to the most recent PR.
-  const prMerges = (branchStatus?.merges || []).filter((m) => m.type === 'pr');
-  const preferredPR =
-    prMerges.find((m) => m.pr_info.status === 'open') ||
-    prMerges
-      .slice()
-      .sort((a, b) =>
-        new Date(b.created_at).getTime() - new Date(a.created_at).getTime()
-      )[0];
-  const openPRUrl = preferredPR?.pr_info.url;
 
   return (
     <Card className="border-b border-dashed bg-background flex items-center text-sm">
@@ -147,28 +111,19 @@
             {runningDevServer ? 'Stop dev server' : 'Start dev server'}
           </DropdownMenuItem>
           <DropdownMenuItem
-            onClick={() => setShowRebaseConfirmation(true)}
+            onClick={() => rebaseMutation.mutate(undefined)}
             disabled={!selectedAttempt}
           >
             Rebase
           </DropdownMenuItem>
-          {openPRUrl ? (
-            <DropdownMenuItem
-              onClick={() => window.open(openPRUrl, '_blank')}
-              disabled={!selectedAttempt}
-            >
-              Open PR
-            </DropdownMenuItem>
-          ) : (
-            <DropdownMenuItem
-              onClick={handleCreatePR}
-              disabled={!selectedAttempt}
-            >
-              Create PR
-            </DropdownMenuItem>
-          )}
           <DropdownMenuItem
-            onClick={() => setShowMergeConfirmation(true)}
+            onClick={handleCreatePR}
+            disabled={!selectedAttempt}
+          >
+            Create PR
+          </DropdownMenuItem>
+          <DropdownMenuItem
+            onClick={() => mergeMutation.mutate()}
             disabled={!selectedAttempt}
           >
             Merge
@@ -181,96 +136,6 @@
           </DropdownMenuItem> */}
         </DropdownMenuContent>
       </DropdownMenu>
-
-      {/* Merge Confirmation Dialog */}
-      <Dialog open={showMergeConfirmation} onOpenChange={setShowMergeConfirmation}>
-        <DialogContent className="sm:max-w-md">
-          <DialogHeader>
-            <DialogTitle>Merge Changes?</DialogTitle>
-            <DialogDescription>
-              Squash-merge turns all commits from the attempt branch
-              {selectedAttempt?.branch ? ` (${selectedAttempt.branch})` : ''}
-              {branchStatus?.base_branch_name ? ` into ${branchStatus.base_branch_name}` : ''}
-              into a single commit on the base branch to keep history linear.
-              No changes are pushed to remote automatically. You can push after
-              it succeeds. This action cannot be undone from the app.
-            </DialogDescription>
-          </DialogHeader>
-          <DialogFooter>
-            <Button
-              variant="outline"
-              onClick={() => setShowMergeConfirmation(false)}
-              disabled={merging}
-            >
-              Cancel
-            </Button>
-            <Button
-              className="bg-green-600 hover:bg-green-700"
-              onClick={async () => {
-                try {
-                  setMerging(true);
-                  setShowMergeConfirmation(false);
-                  await mergeMutation.mutateAsync();
-                } catch (err) {
-                  console.error('Failed to merge:', err);
-                } finally {
-                  setMerging(false);
-                }
-              }}
-              disabled={merging}
-            >
-              {merging ? 'Merging...' : 'Merge'}
-            </Button>
-          </DialogFooter>
-        </DialogContent>
-      </Dialog>
-
-      {/* Rebase Confirmation Dialog */}
-      <Dialog
-        open={showRebaseConfirmation}
-        onOpenChange={setShowRebaseConfirmation}
-      >
-        <DialogContent className="sm:max-w-md">
-          <DialogHeader>
-            <DialogTitle>Rebase Branch?</DialogTitle>
-            <DialogDescription>
-              Rebase will replay the attempt branch’s commits on top of the
-              latest base branch
-              {branchStatus?.base_branch_name ? ` (${branchStatus.base_branch_name})` : ''},
-              rewriting history (commit SHAs change). You may need to resolve
-              conflicts. No changes are pushed to remote automatically; if this
-              branch was pushed before, you’ll likely need to push with
-              force-with-lease after rebasing. This action cannot be undone from
-              the app.
-            </DialogDescription>
-          </DialogHeader>
-          <DialogFooter>
-            <Button
-              variant="outline"
-              onClick={() => setShowRebaseConfirmation(false)}
-              disabled={rebasing}
-            >
-              Cancel
-            </Button>
-            <Button
-              onClick={async () => {
-                try {
-                  setRebasing(true);
-                  setShowRebaseConfirmation(false);
-                  await rebaseMutation.mutateAsync(undefined);
-                } catch (err) {
-                  console.error('Failed to rebase:', err);
-                } finally {
-                  setRebasing(false);
-                }
-              }}
-              disabled={rebasing}
-            >
-              {rebasing ? 'Rebasing...' : 'Rebase'}
-            </Button>
-          </DialogFooter>
-        </DialogContent>
-      </Dialog>
     </Card>
   );
 }