import { Diff } from 'shared/types';
import { DiffModeEnum, DiffView } from '@git-diff-view/react';
import { generateDiffFile } from '@git-diff-view/file';
import { useMemo } from 'react';
import { useUserSystem } from '@/components/config-provider';
import { getHighLightLanguageFromPath } from '@/utils/extToLanguage';
import { getActualTheme } from '@/utils/theme';
import { Button } from '@/components/ui/button';
import {
  ChevronRight,
  ChevronUp,
  Trash2,
  ArrowLeftRight,
  FilePlus2,
  PencilLine,
  Copy,
  Key,
  ExternalLink,
} from 'lucide-react';
import '@/styles/diff-style-overrides.css';
import { attemptsApi } from '@/lib/api';
import type { TaskAttempt } from 'shared/types';
import { isDarkTheme } from '@/utils/theme';

type Props = {
  diff: Diff;
  expanded: boolean;
  onToggle: () => void;
  selectedAttempt: TaskAttempt | null;
};

function labelAndIcon(diff: Diff) {
  const c = diff.change;
  if (c === 'deleted') return { label: 'Deleted', Icon: Trash2 };
  if (c === 'renamed') return { label: 'Renamed', Icon: ArrowLeftRight };
  if (c === 'added')
    return { label: undefined as string | undefined, Icon: FilePlus2 };
  if (c === 'copied') return { label: 'Copied', Icon: Copy };
  if (c === 'permissionChange')
    return { label: 'Permission Changed', Icon: Key };
  return { label: undefined as string | undefined, Icon: PencilLine };
}

export default function DiffCard({
  diff,
  expanded,
  onToggle,
  selectedAttempt,
}: Props) {
<<<<<<< HEAD
  const { config } = useConfig();
  const theme = isDarkTheme(config?.theme || ThemeMode.SOLARIZED_LIGHT)
    ? 'dark'
    : 'light';
=======
  const { config } = useUserSystem();
  const theme = getActualTheme(config?.theme);
>>>>>>> f049bdf3

  const oldName = diff.oldPath || undefined;
  const newName = diff.newPath || oldName || 'unknown';
  const oldLang =
    getHighLightLanguageFromPath(oldName || newName || '') || 'plaintext';
  const newLang =
    getHighLightLanguageFromPath(newName || oldName || '') || 'plaintext';
  const { label, Icon } = labelAndIcon(diff);

  // Build a diff from raw contents so the viewer can expand beyond hunks
  const oldContentSafe = diff.oldContent || '';
  const newContentSafe = diff.newContent || '';
  const isContentEqual = oldContentSafe === newContentSafe;

  const diffFile = useMemo(() => {
    if (isContentEqual) return null;
    try {
      const oldFileName = oldName || newName || 'unknown';
      const newFileName = newName || oldName || 'unknown';
      const file = generateDiffFile(
        oldFileName,
        oldContentSafe,
        newFileName,
        newContentSafe,
        oldLang,
        newLang
      );
      file.initRaw();
      return file;
    } catch (e) {
      console.error('Failed to build diff for view', e);
      return null;
    }
  }, [
    isContentEqual,
    oldName,
    newName,
    oldLang,
    newLang,
    oldContentSafe,
    newContentSafe,
  ]);

  const add = diffFile?.additionLength ?? 0;
  const del = diffFile?.deletionLength ?? 0;

  // Title row
  const title = (
    <p
      className="text-xs font-mono overflow-x-auto flex-1"
      style={{ color: 'hsl(var(--muted-foreground) / 0.7)' }}
    >
      <Icon className="h-3 w-3 inline mr-2" aria-hidden />
      {label && <span className="mr-2">{label}</span>}
      {diff.change === 'renamed' && oldName ? (
        <span className="inline-flex items-center gap-2">
          <span>{oldName}</span>
          <span aria-hidden>→</span>
          <span>{newName}</span>
        </span>
      ) : (
        <span>{newName}</span>
      )}
      <span className="ml-3" style={{ color: 'hsl(var(--console-success))' }}>
        +{add}
      </span>
      <span className="ml-2" style={{ color: 'hsl(var(--console-error))' }}>
        -{del}
      </span>
    </p>
  );

  const handleOpenInIDE = async () => {
    if (!selectedAttempt?.id) return;
    try {
      const openPath = newName || oldName;
      await attemptsApi.openEditor(
        selectedAttempt.id,
        undefined,
        openPath || undefined
      );
    } catch (err) {
      console.error('Failed to open file in IDE:', err);
    }
  };

  const expandable = true;

  return (
    <div className="my-4 border">
      <div className="flex items-center px-4 py-2">
        {expandable && (
          <Button
            variant="ghost"
            size="sm"
            onClick={onToggle}
            className="h-6 w-6 p-0 mr-2"
            title={expanded ? 'Collapse' : 'Expand'}
            aria-expanded={expanded}
          >
            {expanded ? (
              <ChevronUp className="h-3 w-3" />
            ) : (
              <ChevronRight className="h-3 w-3" />
            )}
          </Button>
        )}
        {title}
        <Button
          variant="ghost"
          size="sm"
          onClick={(e) => {
            e.stopPropagation();
            handleOpenInIDE();
          }}
          className="h-6 w-6 p-0 ml-2"
          title="Open in IDE"
          disabled={diff.change === 'deleted'}
        >
          <ExternalLink className="h-3 w-3" aria-hidden />
        </Button>
      </div>

      {expanded && diffFile && (
        <div>
          <DiffView
            diffFile={diffFile}
            diffViewWrap={false}
            diffViewTheme={theme}
            diffViewHighlight
            diffViewMode={DiffModeEnum.Unified}
            diffViewFontSize={12}
          />
        </div>
      )}
      {expanded && !diffFile && (
        <div
          className="px-4 pb-4 text-xs font-mono"
          style={{ color: 'hsl(var(--muted-foreground) / 0.9)' }}
        >
          {isContentEqual
            ? diff.change === 'renamed'
              ? 'File renamed with no content changes.'
              : diff.change === 'permissionChange'
                ? 'File permission changed.'
                : 'No content changes to display.'
            : 'Failed to render diff for this file.'}
        </div>
      )}
    </div>
  );
}<|MERGE_RESOLUTION|>--- conflicted
+++ resolved
@@ -20,7 +20,6 @@
 import '@/styles/diff-style-overrides.css';
 import { attemptsApi } from '@/lib/api';
 import type { TaskAttempt } from 'shared/types';
-import { isDarkTheme } from '@/utils/theme';
 
 type Props = {
   diff: Diff;
@@ -47,15 +46,8 @@
   onToggle,
   selectedAttempt,
 }: Props) {
-<<<<<<< HEAD
-  const { config } = useConfig();
-  const theme = isDarkTheme(config?.theme || ThemeMode.SOLARIZED_LIGHT)
-    ? 'dark'
-    : 'light';
-=======
   const { config } = useUserSystem();
   const theme = getActualTheme(config?.theme);
->>>>>>> f049bdf3
 
   const oldName = diff.oldPath || undefined;
   const newName = diff.newPath || oldName || 'unknown';
