import { useMemo } from 'react';
import {
  DiffView,
  DiffModeEnum,
  DiffLineType,
  parseInstance,
} from '@git-diff-view/react';
import { SquarePen } from 'lucide-react';
import { useUserSystem } from '@/components/config-provider';
import { getHighLightLanguageFromPath } from '@/utils/extToLanguage';
import { getActualTheme } from '@/utils/theme';
import '@/styles/diff-style-overrides.css';
import '@/styles/edit-diff-overrides.css';
import { isDarkTheme } from '@/utils/theme';

type Props = {
  path: string;
  unifiedDiff: string;
  hasLineNumbers: boolean;
  expansionKey: string;
};

/**
 * Process hunks for @git-diff-view/react
 * - Extract additions/deletions for display
 * - Decide whether to hide line numbers based on backend data
 */
function processUnifiedDiff(unifiedDiff: string, hasLineNumbers: boolean) {
  // Hide line numbers when backend says they are unreliable
  const hideNums = !hasLineNumbers;
  let isValidDiff;

  // Pre-compute additions/deletions using the library parser so counts are available while collapsed
  let additions = 0;
  let deletions = 0;
  try {
    const parsed = parseInstance.parse(unifiedDiff);
    for (const h of parsed.hunks) {
      for (const line of h.lines) {
        if (line.type === DiffLineType.Add) additions++;
        else if (line.type === DiffLineType.Delete) deletions++;
      }
    }
    isValidDiff = parsed.hunks.length > 0;
  } catch (err) {
    console.error('Failed to parse diff hunks:', err);
    isValidDiff = false;
  }

  return {
    hunks: [unifiedDiff],
    hideLineNumbers: hideNums,
    additions,
    deletions,
    isValidDiff,
  };
}

import { useExpandable } from '@/stores/useExpandableStore';

function EditDiffRenderer({
  path,
  unifiedDiff,
  hasLineNumbers,
  expansionKey,
}: Props) {
  const { config } = useUserSystem();
  const [expanded, setExpanded] = useExpandable(expansionKey, false);

<<<<<<< HEAD
  const theme: 'light' | 'dark' | undefined = isDarkTheme(
    config?.theme || ThemeMode.SYSTEM
  )
    ? 'dark'
    : 'light';
=======
  const theme = getActualTheme(config?.theme);
>>>>>>> f049bdf3

  const { hunks, hideLineNumbers, additions, deletions, isValidDiff } = useMemo(
    () => processUnifiedDiff(unifiedDiff, hasLineNumbers),
    [path, unifiedDiff, hasLineNumbers]
  );

  const hideLineNumbersClass = hideLineNumbers ? ' edit-diff-hide-nums' : '';

  const diffData = useMemo(() => {
    const lang = getHighLightLanguageFromPath(path) || 'plaintext';
    return {
      hunks,
      oldFile: { fileName: path, fileLang: lang },
      newFile: { fileName: path, fileLang: lang },
    };
  }, [hunks, path]);

  return (
    <div>
      <div className="flex items-center text-secondary-foreground gap-1.5">
        <SquarePen className="h-3 w-3" />
        <p
          onClick={() => setExpanded()}
          className="text-xs font-mono overflow-x-auto flex-1 cursor-pointer"
        >
          {path}{' '}
          <span style={{ color: 'hsl(var(--console-success))' }}>
            +{additions}
          </span>{' '}
          <span style={{ color: 'hsl(var(--console-error))' }}>
            -{deletions}
          </span>
        </p>
      </div>

      {expanded && (
        <div className={'mt-2 border ' + hideLineNumbersClass}>
          {isValidDiff ? (
            <DiffView
              data={diffData}
              diffViewWrap={false}
              diffViewTheme={theme}
              diffViewHighlight
              diffViewMode={DiffModeEnum.Unified}
              diffViewFontSize={12}
            />
          ) : (
            <>
              <pre
                className="px-4 pb-4 text-xs font-mono overflow-x-auto whitespace-pre-wrap"
                style={{ color: 'hsl(var(--muted-foreground) / 0.9)' }}
              >
                {unifiedDiff}
              </pre>
            </>
          )}
        </div>
      )}
    </div>
  );
}

export default EditDiffRenderer;<|MERGE_RESOLUTION|>--- conflicted
+++ resolved
@@ -11,7 +11,6 @@
 import { getActualTheme } from '@/utils/theme';
 import '@/styles/diff-style-overrides.css';
 import '@/styles/edit-diff-overrides.css';
-import { isDarkTheme } from '@/utils/theme';
 
 type Props = {
   path: string;
@@ -67,15 +66,7 @@
   const { config } = useUserSystem();
   const [expanded, setExpanded] = useExpandable(expansionKey, false);
 
-<<<<<<< HEAD
-  const theme: 'light' | 'dark' | undefined = isDarkTheme(
-    config?.theme || ThemeMode.SYSTEM
-  )
-    ? 'dark'
-    : 'light';
-=======
   const theme = getActualTheme(config?.theme);
->>>>>>> f049bdf3
 
   const { hunks, hideLineNumbers, additions, deletions, isValidDiff } = useMemo(
     () => processUnifiedDiff(unifiedDiff, hasLineNumbers),
