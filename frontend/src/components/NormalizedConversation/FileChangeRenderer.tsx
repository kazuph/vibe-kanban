--- conflicted
+++ resolved
@@ -7,7 +7,6 @@
 import FileContentView from './FileContentView';
 import '@/styles/diff-style-overrides.css';
 import { useExpandable } from '@/stores/useExpandableStore';
-import { isDarkTheme } from '@/utils/theme';
 
 type Props = {
   path: string;
@@ -40,15 +39,7 @@
   const { config } = useUserSystem();
   const [expanded, setExpanded] = useExpandable(expansionKey, false);
 
-<<<<<<< HEAD
-  const theme: 'light' | 'dark' | undefined = isDarkTheme(
-    config?.theme || ThemeMode.SYSTEM
-  )
-    ? 'dark'
-    : 'light';
-=======
   const theme = getActualTheme(config?.theme);
->>>>>>> f049bdf3
 
   // Edit: delegate to EditDiffRenderer for identical styling and behavior
   if (isEdit(change)) {
