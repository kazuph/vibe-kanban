import { useState, useEffect, useCallback } from 'react';
import { Button } from '@/components/ui/button';
import { Plus, Edit2, Trash2, Loader2 } from 'lucide-react';
import { templatesApi } from '@/lib/api';
<<<<<<< HEAD
import { useQuery, useMutation, useQueryClient } from '@tanstack/react-query';
import type {
  TaskTemplate,
  CreateTaskTemplate,
  UpdateTaskTemplate,
} from 'shared/types';
=======
import { showTaskTemplateEdit } from '@/lib/modals';
import type { TaskTemplate } from 'shared/types';
>>>>>>> f049bdf3

interface TaskTemplateManagerProps {
  projectId?: string;
  isGlobal?: boolean;
}

export function TaskTemplateManager({
  projectId,
  isGlobal = false,
}: TaskTemplateManagerProps) {
  const queryClient = useQueryClient();
  const [templates, setTemplates] = useState<TaskTemplate[]>([]);
  const [loading, setLoading] = useState(true);

  // Query templates for this view
  const projectTemplatesQuery = useQuery({
    queryKey: ['templates', 'project', projectId ?? 'none'],
    queryFn: ({ signal }) =>
      projectId ? templatesApi.listByProject(projectId, signal) : Promise.resolve([]),
    enabled: !!projectId && !isGlobal,
    staleTime: 30_000,
  });

  const globalTemplatesQuery = useQuery({
    queryKey: ['templates', 'global'],
    queryFn: ({ signal }) => templatesApi.listGlobal(signal),
    enabled: isGlobal || !projectId ? true : false,
    staleTime: 30_000,
  });

  useEffect(() => {
    setLoading(projectTemplatesQuery.isLoading || globalTemplatesQuery.isLoading);
    const list: TaskTemplate[] = [];
    if (!isGlobal && projectTemplatesQuery.data) list.push(...projectTemplatesQuery.data);
    if (isGlobal && globalTemplatesQuery.data) list.push(...globalTemplatesQuery.data);
    if (!isGlobal && globalTemplatesQuery.data) list.push(...globalTemplatesQuery.data);
    if (list.length || (!projectTemplatesQuery.isLoading && !globalTemplatesQuery.isLoading)) {
      // Filter to scope
      const filtered = list.filter((t) => (isGlobal ? t.project_id === null : t.project_id === projectId));
      setTemplates(filtered);
    }
  }, [
    isGlobal,
    projectId,
    projectTemplatesQuery.isLoading,
    globalTemplatesQuery.isLoading,
    projectTemplatesQuery.data,
    globalTemplatesQuery.data,
  ]);

<<<<<<< HEAD
  const handleOpenDialog = useCallback((template?: TaskTemplate) => {
    if (template) {
      setEditingTemplate(template);
      setFormData({
        template_name: template.template_name,
        title: template.title,
        description: template.description || '',
      });
    } else {
      setEditingTemplate(null);
      setFormData({
        template_name: '',
        title: '',
        description: '',
      });
    }
    setError(null);
    setIsDialogOpen(true);
  }, []);

  const handleCloseDialog = useCallback(() => {
    setIsDialogOpen(false);
    setEditingTemplate(null);
    setFormData({
      template_name: '',
      title: '',
      description: '',
    });
    setError(null);
  }, []);

  const createMutation = useMutation({
    mutationFn: (createData: CreateTaskTemplate) => templatesApi.create(createData),
    onSuccess: async () => {
      await queryClient.invalidateQueries({ queryKey: ['templates'] });
    },
  });

  // Helper to refresh templates queries
  const fetchTemplates = useCallback(async () => {
    await Promise.all([
      queryClient.invalidateQueries({
        queryKey: ['templates', 'project', projectId ?? 'none'],
      }),
      queryClient.invalidateQueries({
        queryKey: ['templates', 'global'],
      }),
      queryClient.invalidateQueries({ queryKey: ['templates'] }),
    ]);
  }, [queryClient, projectId]);

  const updateMutation = useMutation({
    mutationFn: ({ id, update }: { id: string; update: UpdateTaskTemplate }) =>
      templatesApi.update(id, update),
    onSuccess: async () => {
      await queryClient.invalidateQueries({ queryKey: ['templates'] });
    },
  });

  const deleteMutation = useMutation({
    mutationFn: (id: string) => templatesApi.delete(id),
    onSuccess: async () => {
      await queryClient.invalidateQueries({ queryKey: ['templates'] });
    },
  });

  const handleSave = useCallback(async () => {
    if (!formData.template_name.trim() || !formData.title.trim()) {
      setError('Template name and title are required');
      return;
    }

    setSaving(true);
    setError(null);

    try {
      if (editingTemplate) {
        const updateData: UpdateTaskTemplate = {
          template_name: formData.template_name,
          title: formData.title,
          description: formData.description || null,
        };
        await updateMutation.mutateAsync({ id: editingTemplate.id, update: updateData });
      } else {
        const createData: CreateTaskTemplate = {
          project_id: isGlobal ? null : projectId || null,
          template_name: formData.template_name,
          title: formData.title,
          description: formData.description || null,
        };
        await createMutation.mutateAsync(createData);
      }
      await fetchTemplates();
      handleCloseDialog();
    } catch (err: any) {
      setError(err.message || 'Failed to save template');
    } finally {
      setSaving(false);
    }
  }, [
    formData,
    editingTemplate,
    isGlobal,
    projectId,
    fetchTemplates,
    handleCloseDialog,
  ]);

  // Handle keyboard shortcuts
  useEffect(() => {
    const handleKeyDown = (event: KeyboardEvent) => {
      // Command/Ctrl + Enter to save template
      if ((event.metaKey || event.ctrlKey) && event.key === 'Enter') {
        if (isDialogOpen && !saving) {
          event.preventDefault();
          handleSave();
=======
  const handleOpenDialog = useCallback(
    async (template?: TaskTemplate) => {
      try {
        const result = await showTaskTemplateEdit({
          template: template || null,
          projectId,
          isGlobal,
        });

        if (result === 'saved') {
          await fetchTemplates();
>>>>>>> f049bdf3
        }
      } catch (error) {
        // User cancelled - do nothing
      }
    },
    [projectId, isGlobal, fetchTemplates]
  );

  const handleDelete = useCallback(
    async (template: TaskTemplate) => {
      if (
        !confirm(
          `Are you sure you want to delete the template "${template.template_name}"?`
        )
      ) {
        return;
      }

      try {
        await deleteMutation.mutateAsync(template.id);
      } catch (err) {
        console.error('Failed to delete template:', err);
      }
    },
    [deleteMutation]
  );

  if (loading) {
    return (
      <div className="flex items-center justify-center py-8">
        <Loader2 className="h-8 w-8 animate-spin" />
      </div>
    );
  }

  return (
    <div className="space-y-4">
      <div className="flex justify-between items-center">
        <h3 className="text-lg font-semibold">
          {isGlobal ? 'Global Task Templates' : 'Project Task Templates'}
        </h3>
        <Button onClick={() => handleOpenDialog()} size="sm">
          <Plus className="h-4 w-4 mr-2" />
          Add Template
        </Button>
      </div>

      {templates.length === 0 ? (
        <div className="text-center py-8 text-muted-foreground">
          No templates yet. Create your first template to get started.
        </div>
      ) : (
        <div className="border rounded-lg overflow-hidden">
          <div className="max-h-[400px] overflow-auto">
            <table className="w-full">
              <thead className="border-b bg-muted/50 sticky top-0">
                <tr>
                  <th className="text-left p-2 text-sm font-medium">
                    Template Name
                  </th>
                  <th className="text-left p-2 text-sm font-medium">Title</th>
                  <th className="text-left p-2 text-sm font-medium">
                    Description
                  </th>
                  <th className="text-right p-2 text-sm font-medium">
                    Actions
                  </th>
                </tr>
              </thead>
              <tbody>
                {templates.map((template) => (
                  <tr
                    key={template.id}
                    className="border-b hover:bg-muted/30 transition-colors"
                  >
                    <td className="p-2 text-sm font-medium">
                      {template.template_name}
                    </td>
                    <td className="p-2 text-sm">{template.title}</td>
                    <td className="p-2 text-sm">
                      <div
                        className="max-w-[200px] truncate"
                        title={template.description || ''}
                      >
                        {template.description || (
                          <span className="text-muted-foreground">-</span>
                        )}
                      </div>
                    </td>
                    <td className="p-2">
                      <div className="flex justify-end gap-1">
                        <Button
                          variant="ghost"
                          size="icon"
                          className="h-7 w-7"
                          onClick={() => handleOpenDialog(template)}
                          title="Edit template"
                        >
                          <Edit2 className="h-3 w-3" />
                        </Button>
                        <Button
                          variant="ghost"
                          size="icon"
                          className="h-7 w-7"
                          onClick={() => handleDelete(template)}
                          title="Delete template"
                        >
                          <Trash2 className="h-3 w-3" />
                        </Button>
                      </div>
                    </td>
                  </tr>
                ))}
              </tbody>
            </table>
          </div>
        </div>
      )}
    </div>
  );
}<|MERGE_RESOLUTION|>--- conflicted
+++ resolved
@@ -2,17 +2,8 @@
 import { Button } from '@/components/ui/button';
 import { Plus, Edit2, Trash2, Loader2 } from 'lucide-react';
 import { templatesApi } from '@/lib/api';
-<<<<<<< HEAD
-import { useQuery, useMutation, useQueryClient } from '@tanstack/react-query';
-import type {
-  TaskTemplate,
-  CreateTaskTemplate,
-  UpdateTaskTemplate,
-} from 'shared/types';
-=======
 import { showTaskTemplateEdit } from '@/lib/modals';
 import type { TaskTemplate } from 'shared/types';
->>>>>>> f049bdf3
 
 interface TaskTemplateManagerProps {
   projectId?: string;
@@ -23,164 +14,37 @@
   projectId,
   isGlobal = false,
 }: TaskTemplateManagerProps) {
-  const queryClient = useQueryClient();
   const [templates, setTemplates] = useState<TaskTemplate[]>([]);
   const [loading, setLoading] = useState(true);
 
-  // Query templates for this view
-  const projectTemplatesQuery = useQuery({
-    queryKey: ['templates', 'project', projectId ?? 'none'],
-    queryFn: ({ signal }) =>
-      projectId ? templatesApi.listByProject(projectId, signal) : Promise.resolve([]),
-    enabled: !!projectId && !isGlobal,
-    staleTime: 30_000,
-  });
+  const fetchTemplates = useCallback(async () => {
+    setLoading(true);
+    try {
+      const data = isGlobal
+        ? await templatesApi.listGlobal()
+        : projectId
+          ? await templatesApi.listByProject(projectId)
+          : [];
 
-  const globalTemplatesQuery = useQuery({
-    queryKey: ['templates', 'global'],
-    queryFn: ({ signal }) => templatesApi.listGlobal(signal),
-    enabled: isGlobal || !projectId ? true : false,
-    staleTime: 30_000,
-  });
+      // Filter to show only templates for this specific scope
+      const filtered = data.filter((template) =>
+        isGlobal
+          ? template.project_id === null
+          : template.project_id === projectId
+      );
+
+      setTemplates(filtered);
+    } catch (err) {
+      console.error('Failed to fetch templates:', err);
+    } finally {
+      setLoading(false);
+    }
+  }, [isGlobal, projectId]);
 
   useEffect(() => {
-    setLoading(projectTemplatesQuery.isLoading || globalTemplatesQuery.isLoading);
-    const list: TaskTemplate[] = [];
-    if (!isGlobal && projectTemplatesQuery.data) list.push(...projectTemplatesQuery.data);
-    if (isGlobal && globalTemplatesQuery.data) list.push(...globalTemplatesQuery.data);
-    if (!isGlobal && globalTemplatesQuery.data) list.push(...globalTemplatesQuery.data);
-    if (list.length || (!projectTemplatesQuery.isLoading && !globalTemplatesQuery.isLoading)) {
-      // Filter to scope
-      const filtered = list.filter((t) => (isGlobal ? t.project_id === null : t.project_id === projectId));
-      setTemplates(filtered);
-    }
-  }, [
-    isGlobal,
-    projectId,
-    projectTemplatesQuery.isLoading,
-    globalTemplatesQuery.isLoading,
-    projectTemplatesQuery.data,
-    globalTemplatesQuery.data,
-  ]);
+    fetchTemplates();
+  }, [fetchTemplates]);
 
-<<<<<<< HEAD
-  const handleOpenDialog = useCallback((template?: TaskTemplate) => {
-    if (template) {
-      setEditingTemplate(template);
-      setFormData({
-        template_name: template.template_name,
-        title: template.title,
-        description: template.description || '',
-      });
-    } else {
-      setEditingTemplate(null);
-      setFormData({
-        template_name: '',
-        title: '',
-        description: '',
-      });
-    }
-    setError(null);
-    setIsDialogOpen(true);
-  }, []);
-
-  const handleCloseDialog = useCallback(() => {
-    setIsDialogOpen(false);
-    setEditingTemplate(null);
-    setFormData({
-      template_name: '',
-      title: '',
-      description: '',
-    });
-    setError(null);
-  }, []);
-
-  const createMutation = useMutation({
-    mutationFn: (createData: CreateTaskTemplate) => templatesApi.create(createData),
-    onSuccess: async () => {
-      await queryClient.invalidateQueries({ queryKey: ['templates'] });
-    },
-  });
-
-  // Helper to refresh templates queries
-  const fetchTemplates = useCallback(async () => {
-    await Promise.all([
-      queryClient.invalidateQueries({
-        queryKey: ['templates', 'project', projectId ?? 'none'],
-      }),
-      queryClient.invalidateQueries({
-        queryKey: ['templates', 'global'],
-      }),
-      queryClient.invalidateQueries({ queryKey: ['templates'] }),
-    ]);
-  }, [queryClient, projectId]);
-
-  const updateMutation = useMutation({
-    mutationFn: ({ id, update }: { id: string; update: UpdateTaskTemplate }) =>
-      templatesApi.update(id, update),
-    onSuccess: async () => {
-      await queryClient.invalidateQueries({ queryKey: ['templates'] });
-    },
-  });
-
-  const deleteMutation = useMutation({
-    mutationFn: (id: string) => templatesApi.delete(id),
-    onSuccess: async () => {
-      await queryClient.invalidateQueries({ queryKey: ['templates'] });
-    },
-  });
-
-  const handleSave = useCallback(async () => {
-    if (!formData.template_name.trim() || !formData.title.trim()) {
-      setError('Template name and title are required');
-      return;
-    }
-
-    setSaving(true);
-    setError(null);
-
-    try {
-      if (editingTemplate) {
-        const updateData: UpdateTaskTemplate = {
-          template_name: formData.template_name,
-          title: formData.title,
-          description: formData.description || null,
-        };
-        await updateMutation.mutateAsync({ id: editingTemplate.id, update: updateData });
-      } else {
-        const createData: CreateTaskTemplate = {
-          project_id: isGlobal ? null : projectId || null,
-          template_name: formData.template_name,
-          title: formData.title,
-          description: formData.description || null,
-        };
-        await createMutation.mutateAsync(createData);
-      }
-      await fetchTemplates();
-      handleCloseDialog();
-    } catch (err: any) {
-      setError(err.message || 'Failed to save template');
-    } finally {
-      setSaving(false);
-    }
-  }, [
-    formData,
-    editingTemplate,
-    isGlobal,
-    projectId,
-    fetchTemplates,
-    handleCloseDialog,
-  ]);
-
-  // Handle keyboard shortcuts
-  useEffect(() => {
-    const handleKeyDown = (event: KeyboardEvent) => {
-      // Command/Ctrl + Enter to save template
-      if ((event.metaKey || event.ctrlKey) && event.key === 'Enter') {
-        if (isDialogOpen && !saving) {
-          event.preventDefault();
-          handleSave();
-=======
   const handleOpenDialog = useCallback(
     async (template?: TaskTemplate) => {
       try {
@@ -192,7 +56,6 @@
 
         if (result === 'saved') {
           await fetchTemplates();
->>>>>>> f049bdf3
         }
       } catch (error) {
         // User cancelled - do nothing
@@ -212,12 +75,13 @@
       }
 
       try {
-        await deleteMutation.mutateAsync(template.id);
+        await templatesApi.delete(template.id);
+        await fetchTemplates();
       } catch (err) {
         console.error('Failed to delete template:', err);
       }
     },
-    [deleteMutation]
+    [fetchTemplates]
   );
 
   if (loading) {
