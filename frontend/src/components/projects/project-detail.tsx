--- conflicted
+++ resolved
@@ -1,5 +1,4 @@
-import { useCallback, useState } from 'react';
-import { useQuery, useQueryClient } from '@tanstack/react-query';
+import { useCallback, useEffect, useState } from 'react';
 import { useNavigate } from 'react-router-dom';
 import { Button } from '@/components/ui/button';
 import {
@@ -11,12 +10,8 @@
 } from '@/components/ui/card';
 import { Badge } from '@/components/ui/badge';
 import { Alert, AlertDescription } from '@/components/ui/alert';
-<<<<<<< HEAD
-import { ProjectForm } from './project-form';
-=======
 import { Project } from 'shared/types';
 import { showProjectForm } from '@/lib/modals';
->>>>>>> f049bdf3
 import { projectsApi } from '@/lib/api';
 import {
   AlertCircle,
@@ -37,18 +32,8 @@
 
 export function ProjectDetail({ projectId, onBack }: ProjectDetailProps) {
   const navigate = useNavigate();
-<<<<<<< HEAD
-  const queryClient = useQueryClient();
-  const { data: project, isLoading: loading } = useQuery({
-    queryKey: ['project', projectId],
-    queryFn: ({ signal }) => projectsApi.getById(projectId, signal),
-    staleTime: 30_000,
-  });
-  const [showEditForm, setShowEditForm] = useState(false);
-=======
   const [project, setProject] = useState<Project | null>(null);
   const [loading, setLoading] = useState(false);
->>>>>>> f049bdf3
   const [error, setError] = useState('');
 
   useKeyboardShortcuts({
@@ -56,9 +41,21 @@
     currentPath: `/projects/${projectId}`,
   });
 
-  const refetchProject = useCallback(() => {
-    queryClient.invalidateQueries({ queryKey: ['project', projectId] });
-  }, [queryClient, projectId]);
+  const fetchProject = useCallback(async () => {
+    setLoading(true);
+    setError('');
+
+    try {
+      const result = await projectsApi.getById(projectId);
+      setProject(result);
+    } catch (error) {
+      console.error('Failed to fetch project:', error);
+      // @ts-expect-error it is type ApiError
+      setError(error.message || 'Failed to load project');
+    }
+
+    setLoading(false);
+  }, [projectId]);
 
   const handleDelete = async () => {
     if (!project) return;
@@ -72,7 +69,6 @@
     try {
       await projectsApi.delete(projectId);
       onBack();
-      await queryClient.invalidateQueries({ queryKey: ['projects'] });
     } catch (error) {
       console.error('Failed to delete project:', error);
       // @ts-expect-error it is type ApiError
@@ -80,11 +76,6 @@
     }
   };
 
-<<<<<<< HEAD
-  const handleEditSuccess = () => {
-    setShowEditForm(false);
-    refetchProject();
-=======
   const handleEditClick = async () => {
     try {
       const result = await showProjectForm({ project });
@@ -94,8 +85,11 @@
     } catch (error) {
       // User cancelled - do nothing
     }
->>>>>>> f049bdf3
   };
+
+  useEffect(() => {
+    fetchProject();
+  }, [fetchProject]);
 
   if (loading) {
     return (
