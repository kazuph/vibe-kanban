--- conflicted
+++ resolved
@@ -737,13 +737,8 @@
             .await?
             .ok_or(sqlx::Error::RowNotFound)?;
 
-<<<<<<< HEAD
-        // Always try to refresh remotes before creating a worktree so the base is up to date.
-        // Use Git CLI here to respect user's auth/SSH config.
-=======
         // Refresh remotes so the base branch reference is up-to-date before creating the worktree.
         // Use the Git CLI here to respect the user's SSH/auth configuration. Non-fatal on failure.
->>>>>>> 9a003cd7
         {
             let git = services::services::git_cli::GitCli::new();
             if let Err(e) = git.git(&project.git_repo_path, ["fetch", "--all", "--prune"]) {
@@ -755,17 +750,9 @@
             }
         }
 
-<<<<<<< HEAD
-        // If the configured base is a local branch with an upstream, prefer the remote tracking
-        // branch so the new attempt starts from the latest remote commit without mutating the
-        // user's local branch/working tree.
-        let mut effective_base_branch = task_attempt.base_branch.clone();
-        // Try to resolve a remote tracking branch for the configured base; if present, prefer it.
-=======
         // Prefer a remote tracking ref (e.g., origin/main) as the effective base when available,
         // so attempts start from the freshest state without mutating the user's local branch.
         let mut effective_base_branch = task_attempt.base_branch.clone();
->>>>>>> 9a003cd7
         if let Ok(remote_name) = self
             .git()
             .get_remote_name_from_branch_name(&project.git_repo_path, &task_attempt.base_branch)
@@ -832,14 +819,8 @@
         .await?;
 
         TaskAttempt::update_branch(&self.db.pool, task_attempt.id, &git_branch_name).await?;
-<<<<<<< HEAD
-        // If we used a different base branch than originally recorded (e.g., switched to
-        // remote tracking ref like origin/main), persist it so downstream features (diff,
-        // rebase, status) compare against the same base we actually used.
-=======
         // If we switched to a remote tracking base (e.g., origin/main), persist it so later
         // diff/rebase/status operations compare against the same base we actually used.
->>>>>>> 9a003cd7
         if effective_base_branch != task_attempt.base_branch {
             if let Err(e) = TaskAttempt::update_base_branch(
                 &self.db.pool,
